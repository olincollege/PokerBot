--- conflicted
+++ resolved
@@ -13,25 +13,9 @@
 8. [Contributors](#contributors)
 ---
 ## Project Overview
-<<<<<<< HEAD
 Welcome to **Limit Hold'em Poker Clone** – a lightweight classroom project that lets you explore the core logic of *fixed-limit* Texas Hold'em without the complexity of a full casino client. It is intentionally streamlined for learning:
 * **Model-View-Controller** (MVC) architecture keeps graphics, game state, and input handling cleanly separated.  
 * A simple **Q-learning bot** demonstrates how reinforcement learning can adapt betting strategy over many hands.  
-=======
-
-Welcome to **Limit Hold’em Poker Clone** – a lightweight classroom project that lets you explore the core logic of *fixed‑limit* Texas Hold’em without the complexity of a full casino client.  It is intentionally streamlined for learning:
-
-* **Model‑View‑Controller** (MVC) architecture keeps graphics, game state, and input handling cleanly separated.
-* A simple **Q‑learning bot** demonstrates how reinforcement learning can adapt betting strategy over many hands.
-* Code comments are concise, and there’s **no mandatory automated‑test suite** – students can run, tweak, and immediately see results.
-
-  
-### Live Demo  
-Try the web build here: <https://v0-softdes-poker-website.vercel.app/>
-
-
----
->>>>>>> 239b3771
 
 ## Architecture
 | Layer          | Responsibilities                                                                                                                                                                               | Key Classes     |
@@ -81,51 +65,7 @@
 ## Executing Tests
 Run specific tests with verbose output:
 ```bash
-<<<<<<< HEAD
 python -m pytest tests/controller_tests.py -v
 python -m pytest tests/model_tests.py -v
 python -m pytest tests/view_tests.py -v
-```
-=======
-git clone https://github.com/your‑org/limit‑holdem‑clone.git
-cd limit‑holdem‑clone
-pip install -r requirements.txt   # pygame ≥ 2.6, numpy, eval7
-```
-
-Python 3.9+ is recommended.
-
----
-
-## Running the Game
-
-```bash
-python main.py
-```
-
-A **Start New Game** button appears; click it (or press **Enter**) to shuffle, post blinds, and begin the hand.
-
----
-
-## Gameplay & Controls
-
-| Action                          | Input                                                                                           |
-| ------------------------------- | ----------------------------------------------------------------------------------------------- |
-| **Fold / Call / Raise / Check** | *Left‑click* the red buttons on the right                                                       |
-| **Raises**                      | Each click of **Raise** adds exactly one fixed‑limit bet (three total raises allowed per round) |
-| **Quit**                        | Close the window or press `Ctrl+C` in the terminal                                              |
-
-Blinds rotate automatically after each hand and the bot updates its strategy based on the outcome.
-
----
-
-
-## Contributors
-
-| Name                 | Role                            |
-| -------------------- | ------------------------------- |
-| **Suraj Sajjala**    | Gameplay logic & RL integration |
-| **Sreesanth Adelli** | Assets & UI polish              |
-| **Troy Anderson**    | Architecture guidance           |
-
-> *Built for Olin College students – experiment, modify, and deal the next hand!*  include lin [https://v0-softdes-poker-website.vercel.app/](https://v0-softdes-poker-website.vercel.app/)
->>>>>>> 239b3771
+```